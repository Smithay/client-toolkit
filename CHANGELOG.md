--- conflicted
+++ resolved
@@ -17,10 +17,8 @@
 
 - `Window::set_title` now truncates the provided string to 1024 bytes, to avoid blowing up
   the Wayland connection
-<<<<<<< HEAD
 - `ConceptFrame` is now hiding decorations for `State::Fullscreen`
 - Restore original size of fullscreeened window on unfullscreen
-=======
 - Explicitly setting `ClientSide` decorations will result in `ServerSide` ones being destroyed
 - Requesting `ServerSide` decorations in `set_decorate` will now fallback to `ClientSide`
   if the former are not available
@@ -31,7 +29,6 @@
 
 - Toggling between `ServerSide` and `None` decorations raising protocol error
 - Precision in a rate of key repeat events
->>>>>>> bf43affc
 
 ## 0.10.0 -- 2020-07-10
 
