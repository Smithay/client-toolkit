--- conflicted
+++ resolved
@@ -12,16 +12,14 @@
 - `Window::set_title` now truncates the provided string to 1024 bytes, to avoid blowing up
   the Wayland connection
 
-<<<<<<< HEAD
-#### Bugfixes
-
-- Precision in a rate of key repeat events
-=======
 #### Breaking Changes
 
 - Added `show_window_menu` on a `Frame` trait to request a window menu for a window.
 - `ShowMenu` enum variant to `FrameRequest`
->>>>>>> 7f448b53
+
+#### Bugfixes
+
+- Precision in a rate of key repeat events
 
 ## 0.10.0 -- 2020-07-10
 
