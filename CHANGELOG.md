# Change Log

## Unreleased

<<<<<<< HEAD
#### Bugfixes

- Damaging decorations buffers in wrong coordinates
=======
- Fix `HiDPI` cursor bounding box
>>>>>>> 2198acf1

## 0.6.5 -- 2020-02-07

#### Bugfixes

- `set_decorations` arbitrary changing SSD mode to CSD
- It is now possible to check the DPI factor of a surface from an other thread

#### Additions

- The `pointer` theming will now read the `XCURSOR_THEME` and `XCURSOR_SIZE` environment
  variables to figure the default theme
- `pointer` theming utilities now provide a way to set cursor scale factor
- `HiDPI` scaling for decorations

## 0.6.4 -- 2019-08-27

#### Bugfixes

- Keyboard input breaking when `LC_ALL`, `LC_CTYPE` or `LANG` are set to an empty string
- UTF8 intepretation no longer stops working if loading the compose table failed

## 0.6.3 -- 2019-06-29

- Keyboard: fix extra key repeat when using also releasing a modifier

## 0.6.2 -- 2019-06-13

- Update `Nix` to 0.14

## 0.6.1 -- 2019-04-07

- Additional theming capability on `ConceptFrame` via the `Theme` trait:
 optional methods `get_<button-name>_button_icon_color` allows the stroke
 color on the buttons to be customized beyond what the secondary color allows.
 Button color methods now affect the `ConceptFrame`'s fill behind the buttons.
- Fix the firing of `Configure` events in window abstraction.

## 0.6.0 -- 2019-02-18

#### Breaking changes

- Upgrade to `wayland-client` version 0.23

## 0.5.0 -- 2019-02-05

#### Breaking changes

- Update the crate to `wayland-client` version 0.22
- Window: `set_title()` now requires a manual `refresh()` for the change to take effect

#### Bugfixes

- Keyboard: fix system repeat rate as repeats per second rather then millisecond delay between repeats
- Surface: fix panic in `compute_dpi_factor()` by only computing the dpi factor on surfaces known to the OutputMgr

## 0.4.4 -- 2018-12-27

- Shell: expose shell interface and add `create_shell_surface` to `Environment`.
- Fix build failure on big endian targets

## 0.4.3 -- 2018-12-03

- Update dependencies: rand, memmap, nix and image
- Surface: `create_surface` and `get_dpi_factor` utilities for creating dpi aware surfaces.

## 0.4.2 -- 2018-11-14

- Fix compilation on BSD systems

## 0.4.1 -- 2018-11-06

- Window: always request server-side decorations if available, otherwise ther compositor never configures us
- keyboard: only compute utf8 value on keypress, not key release. Otherwise it confuses `xkb_compose`.

## 0.4.0 -- 2018-10-09

- BasicFrame: Display the title of the window in the window header
- Pass `set_selection()` `Option<DataSource>` and `AutoThemer::init()` `Proxy<WlShm>` by reference
- Window: add `set_theme()` function which takes an object implementing the trait `Theme` to adjust the look of window decorations
- Window: add new `ConceptFrame` which provides an alternative to the `BasicFrame` window decorations
- MemPool: add `mmap` method
- **[Breaking]** Keyboard: remove `modifiers` field from `keyboard::Event::Enter`, `keyboard::Event::Key` and `keyboard::KeyRepeatEvent`
- **[Breaking]** Keyboard: add `keyboard::Event::Modifiers`
- **[Breaking]** Upgrade to wayland-rs 0.21
- Keyboard: end key repetition when the keyboard loses focus

## 0.3.0 -- 2018-08-17

- Window: the minimum window width is set to 2 pixels to circumvent a bug in mutter - https://gitlab.gnome.org/GNOME/mutter/issues/259
- **[Breaking]** MemPool: MemPool now requires an implementation to be called when the pool becomes free
- **[Breaking]** DoubleMemPool: DoubleMemPool now requires an implementation to be called when one of its pools becomes free
- **[Breaking]** DoubleMemPool: `swap()` is removed as `pool()` will now automatically track and return any free pools avaliable or return None
- Keyboard: add key repetition with 'map_keyboard_auto_with_repeat' and 'map_keyboard_rmlvo_with_repeat'
- Window: add `init_with_decorations` to allow the use of server-side decorations

## 0.2.6 -- 2018-07-14

Big thanks to @trimental for improving the visual look of the window decorations:

- BasicFrame: remove side and bottom border decorations
- BasicFrame: round window corners

## 0.2.5 -- 2018-07-10

- Keyboard: try to load `libxkbcommon.so.0` as well to improve compatibility

## 0.2.4 -- 2018-06-26

- Window: notify the compositor of our dimensions to avoid placement glitches

## 0.2.3 -- 2018-06-08

- Update `nix` dependency to be fix build on FreeBSD (even if we can't run)

## 0.2.2 -- 2018-06-08

- BasicFrame: don't desync the subsurface from the main one. This avoids
  graphical glitches where the borders are not drawn exactly the same size
  as the contents.
- Window: add `set_resizable`, (minor **breaking change** of the `Frame` trait by
  adding a new method)

## 0.2.1 -- 2018-05-03

- Add `DoubleMemPool` for double buffering, and use it to
  improve the drawing performance of `BasicFrame`.

## 0.2.0 -- 2018-04-29

- *Breaking* OutputMgr: expose wl_output global id

## 0.1.0 -- 2018-04-26

Initial version, including:

- basic environment manager
- keyboard keymap handling
- basic window decoration<|MERGE_RESOLUTION|>--- conflicted
+++ resolved
@@ -2,13 +2,10 @@
 
 ## Unreleased
 
-<<<<<<< HEAD
 #### Bugfixes
 
 - Damaging decorations buffers in wrong coordinates
-=======
 - Fix `HiDPI` cursor bounding box
->>>>>>> 2198acf1
 
 ## 0.6.5 -- 2020-02-07
 
