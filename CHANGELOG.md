# Change Log

## Unreleased

#### Breaking Changes

- `window.set_decorate` is now taking mutable reference

#### Additions

<<<<<<< HEAD
- `WaylandSource::queue` to access the `EventQueue` underlying a `WaylandSource`
=======
- `WaylandSource::queue` to access the `EventQueue` unserlying a `WaylandSource`
- A window menu could be shown on right click on decorations for `ConceptFrame`
>>>>>>> 180b51dd

#### Changes

- `Window::set_title` now truncates the provided string to 1024 bytes, to avoid blowing up
  the Wayland connection
- Explicitly setting `ClientSide` decorations will result in `ServerSide` ones being destroyed
- Requesting `ServerSide` decorations in `set_decorate` will now fallback to `ClientSide`
  if the former are not available
- Requesting `None` decorations if `ServerSide` are presented will result in setting
  `ClientSide` decorations with hidden frame

#### Bugfixes

- Toggling between `ServerSide` and `None` decorations raising protocol error

#### Breaking Changes

- Added `show_window_menu` on a `Frame` trait to request a window menu for a window.
- `ShowMenu` enum variant to `FrameRequest`

#### Bugfixes

- Precision in a rate of key repeat events

## 0.10.0 -- 2020-07-10

#### Breaking Changes

- `create_surface` and `create_surface_with_scale_callback` now return `Attached<WlSurface>`
- Update `wayland-client` to `0.27`

#### Changes

- `andrew` is updated to `0.3`.

#### Bugfixes

- seat: Seats with an empty name are no longer filtered out

## 0.9.1 -- 2020-05-03

#### Additions

- keyboard: Update the keysyms list with new symbols
- Add primary selection helpers, which are included as part of default `Environment`.

#### Changes

- surfaces: dpi-aware surface will no longer believe their DPI factor reverts to 1 when they
  become hidden.

#### BugFixes

- keyboard: Remove the unnecessary type parameter of `map_keyboard`

## 0.9.0 -- 2020-04-22

#### Breaking Changes

- `AutoThemer` is removed as it is no longer necessary with `wayland-cursor` 0.26
- `calloop` is updated to 0.6, and the adapters are modified in consequence

#### Additions

- Add `clone_seat_data()` method as a shorthand to get `SeatData`

#### Bugfixes

- Surface lock held across scale factor callback deadlocks scale factor API.

## 0.8.1 -- 2020-04-09

#### Additions

- Add `listen_for_outputs()` which calls a provided callback on creation/removal of outputs.
- Add an `OutputHandling` trait making `listen_for_outputs()` available on `Environment`.
- Introduce the `calloop` cargo feature, enabled by default, controlling the support for the calloop event
  loop
- Introduce the `frames` cargo feature, enabled by default, controlling the existence of provided `Frame`
  implementations (currently `ConceptFrame`) and the dependency on `andrew`

## 0.8.0 -- 2020-02-27

#### Breaking Changes

- `Frame` configuration is now done through a `Frame::Config` associated type and the `Theme` trait is removed.
- Merge `Frame::set_active` and `Frame::set_maximized` into `Frame::set_states`

#### Additions

- HiDPI scaling for decorations

#### Bugfixes

- HiDPI cursor icon position
- Fix graphical glitches in `ConceptFrame` decoration drawing
- Black pixel on left-bottom corner on CSD
- Remove a deadlock when trying to access the seat data from within the seat callback

## 0.7.0 -- 2020-02-07

#### Breaking changes

- Upgrade to `wayland-client` 0.25. This changes the prototype of most callbacks by
  adding the `DispatchData` mechanism for state sharing
- Re-structure the lib API around the new `Environment` type as an entry point (breaks a lot of things).
  This makes the crate follow a monolithic-modular structure centered on this type.
- `keyboard` is now a submodule of `seat`
- `keyboard` key repetition is now handled as a calloop event source
- `pointer` is now a submodule of `seat`
- The initialization of `pointer` theming utilities now require a `ThemeSpec` argument
  instead of just a theme name, allowing control over the size of the cursors as well
- Pointer theming utilities can no longer be shared across threads, as it was racy.
- `Window` now tracks new seats automatically (the `new_seat` method is removed)
- `Window` can no longer be shared across threads, as it was racy.
- Decorations management is now handled with the `Decorations` enum, for full control to clients.

#### Additions

- The `pointer` theming will now read the `XCURSOR_THEME` and `XCURSOR_SIZE` environment
  variables to figure the default theme
- `pointer` theming utilities now handle HiDPI monitors
- SCTK now uses the `log` crate to log its warning and error messages
- Data offers `ReadPipe`scan be inserted in a calloop event loop as an event source
- The `WaylandSource` wrapper allows a `wayland-client` `EventQueue` to be inserted into
  a calloop event source.

## 0.6.4 -- 2019-08-27

#### Bugfixes

- Keyboard input breaking when `LC_ALL`, `LC_CTYPE` or `LANG` are set to an empty string
- UTF8 interpretation no longer stops working if loading the compose table failed

## 0.6.3 -- 2019-06-29

- Keyboard: fix extra key repeat when using also releasing a modifier

## 0.6.2 -- 2019-06-13

- Update `Nix` to 0.14

## 0.6.1 -- 2019-04-07

- Additional theming capability on `ConceptFrame` via the `Theme` trait:
 optional methods `get_<button-name>_button_icon_color` allows the stroke
 color on the buttons to be customized beyond what the secondary color allows.
 Button color methods now affect the `ConceptFrame`'s fill behind the buttons.
- Fix the firing of `Configure` events in window abstraction.

## 0.6.0 -- 2019-02-18

#### Breaking changes

- Upgrade to `wayland-client` version 0.23

## 0.5.0 -- 2019-02-05

#### Breaking changes

- Update the crate to `wayland-client` version 0.22
- Window: `set_title()` now requires a manual `refresh()` for the change to take effect

#### Bugfixes

- Keyboard: fix system repeat rate as repeats per second rather then millisecond delay between repeats
- Surface: fix panic in `compute_dpi_factor()` by only computing the dpi factor on surfaces known to the OutputMgr

## 0.4.4 -- 2018-12-27

- Shell: expose shell interface and add `create_shell_surface` to `Environment`.
- Fix build failure on big endian targets

## 0.4.3 -- 2018-12-03

- Update dependencies: rand, memmap, nix and image
- Surface: `create_surface` and `get_dpi_factor` utilities for creating dpi aware surfaces.

## 0.4.2 -- 2018-11-14

- Fix compilation on BSD systems

## 0.4.1 -- 2018-11-06

- Window: always request server-side decorations if available, otherwise ther compositor never configures us
- keyboard: only compute utf8 value on keypress, not key release. Otherwise it confuses `xkb_compose`.

## 0.4.0 -- 2018-10-09

- BasicFrame: Display the title of the window in the window header
- Pass `set_selection()` `Option<DataSource>` and `AutoThemer::init()` `Proxy<WlShm>` by reference
- Window: add `set_theme()` function which takes an object implementing the trait `Theme` to adjust the look of window decorations
- Window: add new `ConceptFrame` which provides an alternative to the `BasicFrame` window decorations
- MemPool: add `mmap` method
- **[Breaking]** Keyboard: remove `modifiers` field from `keyboard::Event::Enter`, `keyboard::Event::Key` and `keyboard::KeyRepeatEvent`
- **[Breaking]** Keyboard: add `keyboard::Event::Modifiers`
- **[Breaking]** Upgrade to wayland-rs 0.21
- Keyboard: end key repetition when the keyboard loses focus

## 0.3.0 -- 2018-08-17

- Window: the minimum window width is set to 2 pixels to circumvent a bug in mutter - https://gitlab.gnome.org/GNOME/mutter/issues/259
- **[Breaking]** MemPool: MemPool now requires an implementation to be called when the pool becomes free
- **[Breaking]** DoubleMemPool: DoubleMemPool now requires an implementation to be called when one of its pools becomes free
- **[Breaking]** DoubleMemPool: `swap()` is removed as `pool()` will now automatically track and return any free pools avaliable or return None
- Keyboard: add key repetition with 'map_keyboard_auto_with_repeat' and 'map_keyboard_rmlvo_with_repeat'
- Window: add `init_with_decorations` to allow the use of server-side decorations

## 0.2.6 -- 2018-07-14

Big thanks to @trimental for improving the visual look of the window decorations:

- BasicFrame: remove side and bottom border decorations
- BasicFrame: round window corners

## 0.2.5 -- 2018-07-10

- Keyboard: try to load `libxkbcommon.so.0` as well to improve compatibility

## 0.2.4 -- 2018-06-26

- Window: notify the compositor of our dimensions to avoid placement glitches

## 0.2.3 -- 2018-06-08

- Update `nix` dependency to be fix build on FreeBSD (even if we can't run)

## 0.2.2 -- 2018-06-08

- BasicFrame: don't desync the subsurface from the main one. This avoids
  graphical glitches where the borders are not drawn exactly the same size
  as the contents.
- Window: add `set_resizable`, (minor **breaking change** of the `Frame` trait by
  adding a new method)

## 0.2.1 -- 2018-05-03

- Add `DoubleMemPool` for double buffering, and use it to
  improve the drawing performance of `BasicFrame`.

## 0.2.0 -- 2018-04-29

- *Breaking* OutputMgr: expose wl_output global id

## 0.1.0 -- 2018-04-26

Initial version, including:

- basic environment manager
- keyboard keymap handling
- basic window decoration<|MERGE_RESOLUTION|>--- conflicted
+++ resolved
@@ -5,15 +5,13 @@
 #### Breaking Changes
 
 - `window.set_decorate` is now taking mutable reference
-
-#### Additions
-
-<<<<<<< HEAD
-- `WaylandSource::queue` to access the `EventQueue` underlying a `WaylandSource`
-=======
+- Added `show_window_menu` on a `Frame` trait to request a window menu for a window.
+- `ShowMenu` enum variant to `FrameRequest`
+
+#### Additions
+
 - `WaylandSource::queue` to access the `EventQueue` unserlying a `WaylandSource`
 - A window menu could be shown on right click on decorations for `ConceptFrame`
->>>>>>> 180b51dd
 
 #### Changes
 
@@ -28,14 +26,6 @@
 #### Bugfixes
 
 - Toggling between `ServerSide` and `None` decorations raising protocol error
-
-#### Breaking Changes
-
-- Added `show_window_menu` on a `Frame` trait to request a window menu for a window.
-- `ShowMenu` enum variant to `FrameRequest`
-
-#### Bugfixes
-
 - Precision in a rate of key repeat events
 
 ## 0.10.0 -- 2020-07-10
