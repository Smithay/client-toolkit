# Change Log

## Unreleased

<<<<<<< HEAD
## 0.19.1 - 2024-06-04

#### Additions

- `clone` derive for `CompositorState`

## 0.19.0 - 2024-05-31

#### Breaking Changes
- Update `calloop` to 0.13.0, `calloop-wayland-source` to `0.3.0`.
- Add `surface_enter`/`surface_leave` methods to `CompositorHandler` trait.
- Require explicit unlock call in SessionLock.
- Pass layout to `KeyboardHandler::update_modifiers`.
- Update `wayland-protocols-*`.
=======
- Add wl shell protocol implementation

#### Breaking Changes

- Updated `calloop` to 0.13.0, `calloop-wayland-source` to `0.3.0`
>>>>>>> fa6f2ec4

#### Fixed
- Require explicit unlock call in `SessionLock` to avoid accidental unlock.
- Work around touch up events delivered too late with certain Weston versions.
- Internal DnD event handlers are provided position and surface.
- `MultiPool::get` returns an overlap error when its appropriate.
- Fix `delegate_*` macros with custom `UserData`.

#### Additions
- Method to make subsurface from surface.
- Track latest touch_down event serial.
- Try alternative cursor icon names.
- Implement support for xdg-activation.
- Implement support for session-lock.

## 0.18.0 - 2023-09-23

#### Breaking Changes

- `ThemedPointer::set_cursor` now takes only `Connection` and `&str`.
- `SeatState:get_pointer_with_them*` now takes `Shm` and `WlSurface` for the themed cursor.
- `ThemedPointer` now automatically releases the associated `WlPointer`.
- `CursorIcon` from `cursor-icon` crate is now used for `set_cursor` and `Frame`.
- `wayland-csd-frame` is now used for CSD types like `WindowState`, `DecorationsFrame`, etc.
- Added `CompositorHandle::transform_changed` to listen for transform changes.
- `xkeysym::Keysym` is used as a keyboard key representation instead of `u32`
- `wayland-rs` dependencies are updated to 0.31
- `calloop` dependency updated to 0.12.1
- Take `OwnedFd` instead of `RawFd` as argument to `receive_to_fd` functions.

#### Fixed

- Crash when `wl_output` is below version 3.

#### Additions

- Make `DataDeviceManagerState`'s `create_{copy_paste,drag_and_drop}_source` accept `IntoIterator<Item = T: ToString>`.
- Add support for `zwp_primary_selection_v1`.
- `CursorShapeManager` providing handling for `cursor-shape-v1` protocol.
- `SeatState::get_pointer_with_theme` will now automatically use `wp_cursor_shape_v1` when available.
- Add support for `xdg_shell` version 6.
- Add support for `wl_surafce::preferred_buffer_scale` and `wl_surface::preferred_buffer_transform`.

## 0.17.0 - 2023-03-28

#### Breaking Changes

- `wayland-rs` dependencies are updated to 0.30 and all APIs have changed significantly as a result

#### Additions

- `xkbcommon` is a new optional dependecy for keyboard handling gated by the `xkbcommon` feature
- pointer-constraints-unstable-v1 protocol support
- relative-pointer-unstable-v1 protocol support
- wlr-layer-shell-unstable-v1 protocol support
- OutputInfo includes logical size and logical position
- New SHM pool types

## 0.16.0 - 2022-06-18

#### Breaking changes

- `calloop` is updated to version 0.10, and the keyboard handling API is slightly changed as a result.

#### Additions

- `DataDevice::with_dnd` and `DataOffer::receive_to_fd` allow more flexible interaction with the data device abstraction
- the output integration now supports version `4` of `wl_output`

## 0.15.4 - 2022-04-10

#### Bugfixes

- `Window`'s `wl_pointer` not being relased on `Drop`.

## 0.15.3 - 2021-12-27

#### Bugfixes

- SCTK now correctly interacts with the wayland socket being conccurently polled from
  other threads.

## 0.15.2 - 2021-10-27

- Most types are now `Debug`

## 0.15.1 - 2021-08-23

#### Bugfixes

- when not using `dlopen` feature, `xkbdcommon` library is linked using `pkg-config`

## 0.15.0 - 2021-08-10

#### Breaking Changes

- Update `wayland-client` to 0.29

#### Additions

- `AutoMemPool` now guarantees a minimum alignment of returned buffers

## 0.14.0 - 2021-05-07

#### Breaking Changes

- `ConceptFrame` is removed, as well as the `frames` cargo feature, and replaced by a more minimalistic
  `FallbackFrame`. Dependency on `andrew` and `fontconfig` is dropped in the process. If fancier
  decorations are needed, they should be implemented using the `Frame` trait.
- Update to calloop 0.7: `calloop::Source` is replaced by `calloop::RegistrationToken`

#### Additions

- `AutoMemPool` added as an alternative to the existing SHM pools

## 0.13.0 - 2021-03-04

#### Breaking Changes

- Mark OutputInfo as `#[non_exhaustive]` to allow future expansion without
  breaking API.
- Batch output information updates instead of potentially making multiple
  callbacks for one logical change
- Add name and description fields to OutputInfo.

#### Additions

- `Window::start_interactive_move` to enable dragging the window with a user action

#### Bugfixes

- `ConceptFrame` now correctly loads fonts using fontconfig

## 0.12.2 -- 2020-12-30

#### Changes

- Dependency on `byteorder` was replaced with `u32::from_ne_bytes()`

#### Bugfixes

- Don't crash when the font cannot be loaded to draw decorations

## 0.12.1 -- 2020-12-08

#### Changes

- Unmaintained `memmap` dependency is replaced with `memmap2`

## 0.12.0 -- 2020-09-30

#### Breaking Changes

- Update `wayland-client` to version 0.28
- `Environment::init` was renamed to `Environment::new_pending`
- `init_default_environment!` macro was renamed to `new_default_environment!`

#### Additions

- `Environment::new` method to fully bootstrap environment

## 0.11.0 -- 2020-08-30

#### Breaking Changes

- `window.set_decorate` is now taking mutable reference
- Added `show_window_menu` on a `Frame` trait to request a window menu for a window.
- `ShowMenu` enum variant to `FrameRequest`
- `create_window` now also takes `Option<ThemeManager>`
- `Frame::init` now also takes `Option<ThemeManager>` to reuse users' `ThemeManager`

#### Additions

- `WaylandSource::queue` to access the `EventQueue` underlying a `WaylandSource`
- A window menu could be shown on right click on decorations for `ConceptFrame`
- `ConceptFrame` will no longer change cursor over base surface if `ThemeManager` was provided

#### Changes

- `Window::set_title` now truncates the provided string to 1024 bytes, to avoid blowing up
  the Wayland connection
- `ConceptFrame` is now hiding decorations for `State::Fullscreen`
- Restore original size of fullscreened window on unfullscreen
- Explicitly setting `ClientSide` decorations will result in `ServerSide` ones being destroyed
- Requesting `ServerSide` decorations in `set_decorate` will now fallback to `ClientSide`
  if the former are not available
- Requesting `None` decorations if `ServerSide` are presented will result in setting
  `ClientSide` decorations with hidden frame
- `ConceptFrame` will use `Disabled` style for maximized button for non-resizeable frame
- `ConceptFrame` will create subsurfaces for client side decorations only if a frame is visible
- `Window` will restore original size after being tiled

#### Bugfixes

- Toggling between `ServerSide` and `None` decorations raising protocol error
- Precision in a rate of key repeat events
- `ThemeManager` not being clone-able even if it was stated in docs
- Repeat rate not being disabled when receiving zero for `rate`  in `wl_keyboard.repeat_info`

## 0.10.0 -- 2020-07-10

#### Breaking Changes

- `create_surface` and `create_surface_with_scale_callback` now return `Attached<WlSurface>`
- Update `wayland-client` to `0.27`

#### Changes

- `andrew` is updated to `0.3`.

#### Bugfixes

- seat: Seats with an empty name are no longer filtered out

## 0.9.1 -- 2020-05-03

#### Additions

- keyboard: Update the keysyms list with new symbols
- Add primary selection helpers, which are included as part of default `Environment`.

#### Changes

- surfaces: dpi-aware surface will no longer believe their DPI factor reverts to 1 when they
  become hidden.

#### BugFixes

- keyboard: Remove the unnecessary type parameter of `map_keyboard`

## 0.9.0 -- 2020-04-22

#### Breaking Changes

- `AutoThemer` is removed as it is no longer necessary with `wayland-cursor` 0.26
- `calloop` is updated to 0.6, and the adapters are modified in consequence

#### Additions

- Add `clone_seat_data()` method as a shorthand to get `SeatData`

#### Bugfixes

- Surface lock held across scale factor callback deadlocks scale factor API.

## 0.8.1 -- 2020-04-09

#### Additions

- Add `listen_for_outputs()` which calls a provided callback on creation/removal of outputs.
- Add an `OutputHandling` trait making `listen_for_outputs()` available on `Environment`.
- Introduce the `calloop` cargo feature, enabled by default, controlling the support for the calloop event
  loop
- Introduce the `frames` cargo feature, enabled by default, controlling the existence of provided `Frame`
  implementations (currently `ConceptFrame`) and the dependency on `andrew`

## 0.8.0 -- 2020-02-27

#### Breaking Changes

- `Frame` configuration is now done through a `Frame::Config` associated type and the `Theme` trait is removed.
- Merge `Frame::set_active` and `Frame::set_maximized` into `Frame::set_states`

#### Additions

- HiDPI scaling for decorations

#### Bugfixes

- HiDPI cursor icon position
- Fix graphical glitches in `ConceptFrame` decoration drawing
- Black pixel on left-bottom corner on CSD
- Remove a deadlock when trying to access the seat data from within the seat callback

## 0.7.0 -- 2020-02-07

#### Breaking changes

- Upgrade to `wayland-client` 0.25. This changes the prototype of most callbacks by
  adding the `DispatchData` mechanism for state sharing
- Re-structure the lib API around the new `Environment` type as an entry point (breaks a lot of things).
  This makes the crate follow a monolithic-modular structure centered on this type.
- `keyboard` is now a submodule of `seat`
- `keyboard` key repetition is now handled as a calloop event source
- `pointer` is now a submodule of `seat`
- The initialization of `pointer` theming utilities now require a `ThemeSpec` argument
  instead of just a theme name, allowing control over the size of the cursors as well
- Pointer theming utilities can no longer be shared across threads, as it was racy.
- `Window` now tracks new seats automatically (the `new_seat` method is removed)
- `Window` can no longer be shared across threads, as it was racy.
- Decorations management is now handled with the `Decorations` enum, for full control to clients.

#### Additions

- The `pointer` theming will now read the `XCURSOR_THEME` and `XCURSOR_SIZE` environment
  variables to figure the default theme
- `pointer` theming utilities now handle HiDPI monitors
- SCTK now uses the `log` crate to log its warning and error messages
- Data offers `ReadPipe`scan be inserted in a calloop event loop as an event source
- The `WaylandSource` wrapper allows a `wayland-client` `EventQueue` to be inserted into
  a calloop event source.

## 0.6.4 -- 2019-08-27

#### Bugfixes

- Keyboard input breaking when `LC_ALL`, `LC_CTYPE` or `LANG` are set to an empty string
- UTF8 interpretation no longer stops working if loading the compose table failed

## 0.6.3 -- 2019-06-29

- Keyboard: fix extra key repeat when using also releasing a modifier

## 0.6.2 -- 2019-06-13

- Update `Nix` to 0.14

## 0.6.1 -- 2019-04-07

- Additional theming capability on `ConceptFrame` via the `Theme` trait:
 optional methods `get_<button-name>_button_icon_color` allows the stroke
 color on the buttons to be customized beyond what the secondary color allows.
 Button color methods now affect the `ConceptFrame`'s fill behind the buttons.
- Fix the firing of `Configure` events in window abstraction.

## 0.6.0 -- 2019-02-18

#### Breaking changes

- Upgrade to `wayland-client` version 0.23

## 0.5.0 -- 2019-02-05

#### Breaking changes

- Update the crate to `wayland-client` version 0.22
- Window: `set_title()` now requires a manual `refresh()` for the change to take effect

#### Bugfixes

- Keyboard: fix system repeat rate as repeats per second rather then millisecond delay between repeats
- Surface: fix panic in `compute_dpi_factor()` by only computing the dpi factor on surfaces known to the OutputMgr

## 0.4.4 -- 2018-12-27

- Shell: expose shell interface and add `create_shell_surface` to `Environment`.
- Fix build failure on big endian targets

## 0.4.3 -- 2018-12-03

- Update dependencies: rand, memmap, nix and image
- Surface: `create_surface` and `get_dpi_factor` utilities for creating dpi aware surfaces.

## 0.4.2 -- 2018-11-14

- Fix compilation on BSD systems

## 0.4.1 -- 2018-11-06

- Window: always request server-side decorations if available, otherwise ther compositor never configures us
- keyboard: only compute utf8 value on keypress, not key release. Otherwise it confuses `xkb_compose`.

## 0.4.0 -- 2018-10-09

- BasicFrame: Display the title of the window in the window header
- Pass `set_selection()` `Option<DataSource>` and `AutoThemer::init()` `Proxy<WlShm>` by reference
- Window: add `set_theme()` function which takes an object implementing the trait `Theme` to adjust the look of window decorations
- Window: add new `ConceptFrame` which provides an alternative to the `BasicFrame` window decorations
- MemPool: add `mmap` method
- **[Breaking]** Keyboard: remove `modifiers` field from `keyboard::Event::Enter`, `keyboard::Event::Key` and `keyboard::KeyRepeatEvent`
- **[Breaking]** Keyboard: add `keyboard::Event::Modifiers`
- **[Breaking]** Upgrade to wayland-rs 0.21
- Keyboard: end key repetition when the keyboard loses focus

## 0.3.0 -- 2018-08-17

- Window: the minimum window width is set to 2 pixels to circumvent a bug in mutter - https://gitlab.gnome.org/GNOME/mutter/issues/259
- **[Breaking]** MemPool: MemPool now requires an implementation to be called when the pool becomes free
- **[Breaking]** DoubleMemPool: DoubleMemPool now requires an implementation to be called when one of its pools becomes free
- **[Breaking]** DoubleMemPool: `swap()` is removed as `pool()` will now automatically track and return any free pools avaliable or return None
- Keyboard: add key repetition with 'map_keyboard_auto_with_repeat' and 'map_keyboard_rmlvo_with_repeat'
- Window: add `init_with_decorations` to allow the use of server-side decorations

## 0.2.6 -- 2018-07-14

Big thanks to @trimental for improving the visual look of the window decorations:

- BasicFrame: remove side and bottom border decorations
- BasicFrame: round window corners

## 0.2.5 -- 2018-07-10

- Keyboard: try to load `libxkbcommon.so.0` as well to improve compatibility

## 0.2.4 -- 2018-06-26

- Window: notify the compositor of our dimensions to avoid placement glitches

## 0.2.3 -- 2018-06-08

- Update `nix` dependency to be fix build on FreeBSD (even if we can't run)

## 0.2.2 -- 2018-06-08

- BasicFrame: don't desync the subsurface from the main one. This avoids
  graphical glitches where the borders are not drawn exactly the same size
  as the contents.
- Window: add `set_resizable`, (minor **breaking change** of the `Frame` trait by
  adding a new method)

## 0.2.1 -- 2018-05-03

- Add `DoubleMemPool` for double buffering, and use it to
  improve the drawing performance of `BasicFrame`.

## 0.2.0 -- 2018-04-29

- *Breaking* OutputMgr: expose wl_output global id

## 0.1.0 -- 2018-04-26

Initial version, including:

- basic environment manager
- keyboard keymap handling
- basic window decoration<|MERGE_RESOLUTION|>--- conflicted
+++ resolved
@@ -2,7 +2,8 @@
 
 ## Unreleased
 
-<<<<<<< HEAD
+- Add wl shell protocol implementation
+
 ## 0.19.1 - 2024-06-04
 
 #### Additions
@@ -17,13 +18,6 @@
 - Require explicit unlock call in SessionLock.
 - Pass layout to `KeyboardHandler::update_modifiers`.
 - Update `wayland-protocols-*`.
-=======
-- Add wl shell protocol implementation
-
-#### Breaking Changes
-
-- Updated `calloop` to 0.13.0, `calloop-wayland-source` to `0.3.0`
->>>>>>> fa6f2ec4
 
 #### Fixed
 - Require explicit unlock call in `SessionLock` to avoid accidental unlock.
